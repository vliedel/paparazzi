/*
 *
 * Copyright (C) 2010 The Paparazzi Team
 *
 * This file is part of paparazzi.
 *
 * paparazzi is free software; you can redistribute it and/or modify
 * it under the terms of the GNU General Public License as published by
 * the Free Software Foundation; either version 2, or (at your option)
 * any later version.
 *
 * paparazzi is distributed in the hope that it will be useful,
 * but WITHOUT ANY WARRANTY; without even the implied warranty of
 * MERCHANTABILITY or FITNESS FOR A PARTICULAR PURPOSE.  See the
 * GNU General Public License for more details.
 *
 * You should have received a copy of the GNU General Public License
 * along with paparazzi; see the file COPYING.  If not, write to
 * the Free Software Foundation, 59 Temple Place - Suite 330,
 * Boston, MA 02111-1307, USA.
 *
 */

/**
 *
 * This is the driver for the analog to digital converters
 * on STM32
 *
 * Usage:
 * Define flags for ADCs to use and their channels:
 *
 *   -DUSE_AD1 -DUSE_AD1_1 -DUSE_AD1_3
 *
 * would enable ADC1 and it's channels 1 and 3.
 *
 */

/*
  For better understanding of timer and GPIO settings:

  Table of GPIO pins available per ADC:

  ADC1/2:                   ADC3:
        C0  -> PA0				C0  -> PA0
        C1  -> PA1				C1  -> PA1
        C2  -> PA2				C2  -> PA2
        C3  -> PA3				C3  -> PA3
        C4  -> PA4				C4  -> PF6
        C5  -> PA5				C5  -> PF7
        C6  -> PA6				C6  -> PF8
        C7  -> PA7				C7  -> PF9
        C8  -> PB0				C8  -> PF10
        C9  -> PB1
        C10 -> PC0				C10 -> PC0
        C11 -> PC1				C11 -> PC1
        C12 -> PC2				C12 -> PC2
        C13 -> PC3				C13 -> PC3
        C14 -> PC4
        C15 -> PC5

  Table of timers available per ADC (from libstm/src/stm32_adc.c):

        T1_TRGO:    Timer1 TRGO event (ADC1, ADC2 and ADC3)
        T1_CC4:     Timer1 capture compare4 (ADC1, ADC2 and ADC3)
        T2_TRGO:    Timer2 TRGO event (ADC1 and ADC2)
        T2_CC1:     Timer2 capture compare1 (ADC1 and ADC2)
        T3_CC4:     Timer3 capture compare4 (ADC1 and ADC2)
        T4_TRGO:    Timer4 TRGO event (ADC1 and ADC2)
        TIM8_CC4: External interrupt line 15 or Timer8 capture compare4 event (ADC1 and ADC2)
        T4_CC3:     Timer4 capture compare3 (ADC3 only)
        T8_CC2:     Timer8 capture compare2 (ADC3 only)
        T8_CC4:     Timer8 capture compare4 (ADC3 only)
        T5_TRGO:    Timer5 TRGO event (ADC3 only)
        T5_CC4:     Timer5 capture compare4 (ADC3 only)

    By setting ADC_ExternalTrigInjecConv_None, injected conversion
    is started by software instead of external trigger for any ADC.

    Table of APB per Timer (from libstm/src/stm32_tim.c):

        RCC_APB1: TIM2, TIM3, TIM4, TIM5, TIM7 (non-advanced timers)
        RCC_APB2: TIM1, TIM8 (advanced timers)

*/

#include "mcu_periph/adc.h"
#include <stm32/rcc.h>
#include <stm32/misc.h>
#include <stm32/adc.h>
#include <stm32/gpio.h>
#include <stm32/rcc.h>
#include <stm32/tim.h>
#include <string.h>
#include "std.h"
#include "led.h"
#include BOARD_CONFIG

void adc1_2_irq_handler(void);

uint8_t adc_new_data_trigger;

/* Static functions */

static inline void adc_init_single(ADC_TypeDef * adc_t,
                   uint8_t chan1, uint8_t chan2,
                   uint8_t chan3, uint8_t chan4);

static inline void adc_push_sample(struct adc_buf * buf,
                   uint16_t sample);

static inline void adc_init_rcc( void );
static inline void adc_init_irq( void );

#ifdef USE_AD2
#error NOT_IMPLEMENTED__currently_only_ADC1_is_supported
#endif

/*
  Only 4 ADC channels may be enabled at the same time
  on each ADC, as there are only 4 injection registers.
*/

// ADCx_GPIO_INIT
// {{{

/*
  GPIO mapping for ADC1 pins (PB.1, PB.0, PC.5, PC.3).
    Can be changed by predefining ADC1_GPIO_INIT.
*/
#ifdef USE_AD1
<<<<<<< HEAD
#pragma message "Info: ADC1 enabled"
#ifndef ADC1_GPIO_INIT
#ifdef USE_AD1_1
#pragma message "Info: ADC1 Channel 1 enabled"
=======
#warning "Info: ADC1 enabled"
#ifndef ADC1_GPIO_INIT
#ifdef USE_AD1_1
#warning "Info: ADC1 Channel 1 enabled"
>>>>>>> c221cb92
#define ADC1_GPIO_1_INIT(gpio) {		\
    (gpio).GPIO_Pin  = GPIO_Pin_1;		\
    GPIO_Init(GPIOB, (&gpio));			\
}
#else
<<<<<<< HEAD
#pragma message "Info: ADC1 Channel 1 not enabled"
#define ADC1_GPIO_1_INIT(gpio) { }
#endif
#ifdef USE_AD1_2
#pragma message "Info: ADC1 Channel 2 enabled"
=======
#warning "Info: ADC1 Channel 1 not enabled"
#define ADC1_GPIO_1_INIT(gpio) { }
#endif
#ifdef USE_AD1_2
#warning "Info: ADC1 Channel 2 enabled"
>>>>>>> c221cb92
#define ADC1_GPIO_2_INIT(gpio) {		\
    (gpio).GPIO_Pin  = GPIO_Pin_0;		\
    GPIO_Init(GPIOB, (&gpio));			\
}
#else
<<<<<<< HEAD
#pragma message "Info: ADC1 Channel 2 not enabled"
#define ADC1_GPIO_2_INIT(gpio) { }
#endif
#ifdef USE_AD1_3
#pragma message "Info: ADC1 Channel 3 enabled"
#define ADC1_GPIO_3_INIT(gpio) {		\
    (gpio).GPIO_Pin  = GPIO_Pin_5;		\
    GPIO_Init(GPIOC, (&gpio));			\
}
#else
#pragma message "Info: ADC1 Channel 3 not enabled"
#define ADC1_GPIO_3_INIT(gpio) { }
#endif
#ifdef USE_AD1_4
#pragma message "Info: ADC1 Channel 4 enabled"
=======
#warning "Info: ADC1 Channel 2 not enabled"
#define ADC1_GPIO_2_INIT(gpio) { }
#endif
#ifdef USE_AD1_3
#warning "Info: ADC1 Channel 3 enabled"
#define ADC1_GPIO_3_INIT(gpio) {		\
    (gpio).GPIO_Pin  = GPIO_Pin_4;		\
    GPIO_Init(GPIOC, (&gpio));			\
}
#else
#warning "Info: ADC1 Channel 3 not enabled"
#define ADC1_GPIO_3_INIT(gpio) { }
#endif
#ifdef USE_AD1_4
#warning "Info: ADC1 Channel 4 enabled"
>>>>>>> c221cb92
#define ADC1_GPIO_4_INIT(gpio) {		\
    (gpio).GPIO_Pin  = GPIO_Pin_3;		\
    GPIO_Init(GPIOC, (&gpio));			\
}
#else
<<<<<<< HEAD
#pragma message "Info: ADC1 Channel 4 not enabled"
=======
#warning "Info: ADC1 Channel 4 not enabled"
>>>>>>> c221cb92
#define ADC1_GPIO_4_INIT(gpio) { }
#endif
#define ADC1_GPIO_INIT(gpio) {			\
    (gpio).GPIO_Mode = GPIO_Mode_AIN;		\
    ADC1_GPIO_1_INIT(gpio);			\
    ADC1_GPIO_2_INIT(gpio);			\
    ADC1_GPIO_3_INIT(gpio);			\
    ADC1_GPIO_4_INIT(gpio);			\
}
#else
<<<<<<< HEAD
#pragma message "Info: ADC1 init predefined"
#endif // ADC1_GPIO_INIT
#else
#pragma message "Info: ADC1 not enabled"
=======
#warning "Info: ADC1 init predefined"
#endif // ADC1_GPIO_INIT
#else
#warning "Info: ADC1 not enabled"
>>>>>>> c221cb92
#define ADC1_GPIO_INIT(gpio) { }
#endif // USE_AD1

/*
  GPIO mapping for ADC2 pins.
    Can be changed by predefining ADC2_GPIO_INIT.
    Uses the same GPIOs as ADC1 (lisa specific).
*/
#ifdef USE_AD2
<<<<<<< HEAD
#pragma message "Info: ADC2 enabled"
#ifndef ADC2_GPIO_INIT
#ifdef USE_AD2_1
#pragma message "Info: ADC2 Channel 1 enabled"
=======
#warning "Info: ADC2 enabled"
#ifndef ADC2_GPIO_INIT
#ifdef USE_AD2_1
#warning "Info: ADC2 Channel 1 enabled"
>>>>>>> c221cb92
#define ADC2_GPIO_1_INIT(gpio) {		\
    (gpio).GPIO_Pin  = GPIO_Pin_0;		\
    GPIO_Init(GPIOB, (&gpio));			\
}
#else
<<<<<<< HEAD
#pragma message "Info: ADC2 Channel 1 not enabled"
#define ADC2_GPIO_1_INIT(gpio) { }
#endif
#ifdef USE_AD2_2
#pragma message "Info: ADC2 Channel 2 enabled"
=======
#warning "Info: ADC2 Channel 1 not enabled"
#define ADC2_GPIO_1_INIT(gpio) { }
#endif
#ifdef USE_AD2_2
#warning "Info: ADC2 Channel 2 enabled"
>>>>>>> c221cb92
#define ADC2_GPIO_2_INIT(gpio) {		\
    (gpio).GPIO_Pin  = GPIO_Pin_1;		\
    GPIO_Init(GPIOB, (&gpio));			\
}
#else
<<<<<<< HEAD
#pragma message "Info: ADC2 Channel 2 not enabled"
#define ADC2_GPIO_2_INIT(gpio) { }
#endif
#ifdef USE_AD2_3
#pragma message "Info: ADC2 Channel 3 enabled"
=======
#warning "Info: ADC2 Channel 2 not enabled"
#define ADC2_GPIO_2_INIT(gpio) { }
#endif
#ifdef USE_AD2_3
#warning "Info: ADC2 Channel 3 enabled"
>>>>>>> c221cb92
#define ADC2_GPIO_3_INIT(gpio) {		\
    (gpio).GPIO_Pin  = GPIO_Pin_3;		\
    GPIO_Init(GPIOC, (&gpio));			\
}
#else
<<<<<<< HEAD
#pragma message "Info: ADC2 Channel 3 not enabled"
#define ADC2_GPIO_3_INIT(gpio) { }
#endif
#ifdef USE_AD2_4
#pragma message "Info: ADC2 Channel 4 enabled"
=======
#warning "Info: ADC2 Channel 3 not enabled"
#define ADC2_GPIO_3_INIT(gpio) { }
#endif
#ifdef USE_AD2_4
#warning "Info: ADC2 Channel 4 enabled"
>>>>>>> c221cb92
#define ADC2_GPIO_4_INIT(gpio) {		\
    (gpio).GPIO_Pin  = GPIO_Pin_5;		\
    GPIO_Init(GPIOC, (&gpio));			\
}
#else
<<<<<<< HEAD
#pragma message "Info: ADC2 Channel 4 not enabled"
=======
#warning "Info: ADC2 Channel 4 not enabled"
>>>>>>> c221cb92
#define ADC2_GPIO_4_INIT(gpio) { }
#endif
#define ADC2_GPIO_INIT(gpio) {			\
    (gpio).GPIO_Mode = GPIO_Mode_AIN;		\
    ADC2_GPIO_1_INIT(gpio);			\
    ADC2_GPIO_2_INIT(gpio);			\
    ADC2_GPIO_3_INIT(gpio);			\
    ADC2_GPIO_4_INIT(gpio);			\
}
#else
<<<<<<< HEAD
#pragma message "Info: ADC2 init predefined"
#endif // ADC2_GPIO_INIT
#else
#pragma message "Info: ADC2 not enabled"
=======
#warning "Info: ADC2 init predefined"
#endif // ADC2_GPIO_INIT
#else
#warning "Info: ADC2 not enabled"
>>>>>>> c221cb92
#define ADC2_GPIO_INIT(gpio) { }
#endif // USE_AD2

// }}}

/*
  Currently, the enums adc1_channels and adc2_channels only
  serve to resolve the number of channels on each ADC.
*/

/*
    Separate buffers for each ADC.
    Every ADC has a list of buffers, one for each active
    channel.
*/

#ifdef USE_AD1
static struct adc_buf * adc1_buffers[NB_ADC1_CHANNELS];
#endif
#ifdef USE_AD2
static struct adc_buf * adc2_buffers[NB_ADC2_CHANNELS];
#endif

/*
    Static mapping from channel index to channel injection
    index:
*/

/*
 Maps integer value x to ADC_InjectedChannel_x,
 so they can be iterated safely
*/
static uint8_t adc_injected_channels[4];
/*
 Maps integer value x to ADC_Channel_y, like

 0 --> ADC_Channel_5
 1 --> ADC_Channel_8
 2 --> ADC_Channel_13

 so they can be iterated incrementally.
*/
static uint8_t adc_channel_map[4];

/*
  TODO: Extend interface to allow adressing a
  specific ADC (at least ADC1 and ADC2)?
*/
void adc_buf_channel(uint8_t adc_channel,
             struct adc_buf * s,
             uint8_t av_nb_sample)
{
  adc1_buffers[adc_channel] = s;
  s->av_nb_sample = av_nb_sample;
}

// #define USE_AD_TIM4
/* Configure and enable RCC for peripherals (ADC1, ADC2, Timer) */
static inline void adc_init_rcc( void )
{ // {{{
#if defined (USE_AD1) || defined (USE_AD2)
    TIM_TypeDef * timer;
    uint32_t rcc_apb;
#if defined(USE_AD_TIM4)
    timer   = TIM4;
    rcc_apb = RCC_APB1Periph_TIM4;
#elif defined(USE_AD_TIM1)
    timer   = TIM1;
    rcc_apb = RCC_APB2Periph_TIM1;
#else
    timer   = TIM2;
    rcc_apb = RCC_APB1Periph_TIM2;
#endif

    TIM_TimeBaseInitTypeDef TIM_TimeBaseStructure;

    RCC_ADCCLKConfig(RCC_PCLK2_Div2);
    RCC_APB1PeriphClockCmd(rcc_apb, ENABLE);
    RCC_APB2PeriphClockCmd(RCC_APB2Periph_GPIOB |
                   RCC_APB2Periph_GPIOC, ENABLE);
#ifdef USE_AD1
    RCC_APB2PeriphClockCmd(RCC_APB2Periph_ADC1, ENABLE);
#endif
#ifdef USE_AD2
    RCC_APB2PeriphClockCmd(RCC_APB2Periph_ADC2, ENABLE);
#endif

    /* Time Base configuration */
    TIM_TimeBaseStructInit(&TIM_TimeBaseStructure);
    TIM_TimeBaseStructure.TIM_Period        = 0xFF;
    TIM_TimeBaseStructure.TIM_Prescaler     = 0x8;
    TIM_TimeBaseStructure.TIM_ClockDivision = 0x0;
    TIM_TimeBaseStructure.TIM_CounterMode   = TIM_CounterMode_Up;
    TIM_TimeBaseInit(timer, &TIM_TimeBaseStructure);
    TIM_SelectOutputTrigger(timer, TIM_TRGOSource_Update);
    TIM_Cmd(timer, ENABLE);

#endif // defined (USE_AD1) || defined (USE_AD2)
} // }}}

/* Configure and enable ADC interrupt */
static inline void adc_init_irq( void )
{ // {{{
    NVIC_InitTypeDef nvic;
    nvic.NVIC_IRQChannel                   = ADC1_2_IRQn;
    nvic.NVIC_IRQChannelPreemptionPriority = 0;
    nvic.NVIC_IRQChannelSubPriority        = 0;
    nvic.NVIC_IRQChannelCmd                = ENABLE;
    NVIC_Init(&nvic);
} // }}}

/*
    Usage:

        adc_init_single(ADC1, 1, 1, 0, 0);

    ... would enable ADC1, enabling channels 1 and 2,
    but not 3 and 4.
*/
static inline void adc_init_single(ADC_TypeDef * adc_t,
                   uint8_t chan1, uint8_t chan2,
                   uint8_t chan3, uint8_t chan4)
{
    GPIO_InitTypeDef gpio;
    ADC_InitTypeDef adc;
    uint8_t num_channels, rank;

    // Paranoia, must be down for 2+ ADC clock cycles before calibration
    ADC_Cmd(adc_t, DISABLE);

    /* enable adc_t clock */
    if (adc_t == ADC1) {
#ifdef USE_AD1
        num_channels = NB_ADC1_CHANNELS;
        ADC1_GPIO_INIT(gpio);
#endif
    }
    else if (adc_t == ADC2) {
#ifdef USE_AD2
        num_channels = NB_ADC2_CHANNELS;
        ADC2_GPIO_INIT(gpio);
#endif
    }

    /* Configure ADC */

    adc.ADC_Mode               = ADC_Mode_Independent;
    adc.ADC_ScanConvMode       = ENABLE;
    adc.ADC_ContinuousConvMode = DISABLE;
    adc.ADC_ExternalTrigConv   = ADC_ExternalTrigConv_None;
    adc.ADC_DataAlign          = ADC_DataAlign_Right;
    adc.ADC_NbrOfChannel       = 0; // No. of channels in regular mode
    ADC_Init(adc_t, &adc);

    ADC_InjectedSequencerLengthConfig(adc_t, num_channels);

    rank = 1;
    if (chan1) {
        ADC_InjectedChannelConfig(adc_t, adc_channel_map[0], rank,
                      ADC_SampleTime_41Cycles5);
        rank++;
    }
    if (chan2) {
        ADC_InjectedChannelConfig(adc_t, adc_channel_map[1], rank,
                      ADC_SampleTime_41Cycles5);
        rank++;
    }
    if (chan3) {
        ADC_InjectedChannelConfig(adc_t, adc_channel_map[2], rank,
                      ADC_SampleTime_41Cycles5);
        rank++;
    }
    if (chan4) {
        ADC_InjectedChannelConfig(adc_t, adc_channel_map[3], rank,
                      ADC_SampleTime_41Cycles5);
    }


    ADC_ExternalTrigInjectedConvCmd(adc_t, ENABLE);
#if defined(USE_AD_TIM4)
    ADC_ExternalTrigInjectedConvConfig(adc_t, ADC_ExternalTrigInjecConv_T4_TRGO);
#elif defined(USE_AD_TIM1)
    ADC_ExternalTrigInjectedConvConfig(adc_t, ADC_ExternalTrigInjecConv_T1_TRGO);
#else
    ADC_ExternalTrigInjectedConvConfig(adc_t, ADC_ExternalTrigInjecConv_T2_TRGO);
#endif

    /* Enable ADC<X> JEOC interrupt */
    ADC_ITConfig(adc_t, ADC_IT_JEOC, ENABLE);

    /* Enable ADC<X> */
    ADC_Cmd(adc_t, ENABLE);

    /* Enable ADC<X> reset calibaration register */
    ADC_ResetCalibration(adc_t);

    /* Check the end of ADC<X> reset calibration */
    while (ADC_GetResetCalibrationStatus(adc_t)) ;
    /* Start ADC<X> calibaration */
    ADC_StartCalibration(adc_t);
    /* Check the end of ADC<X> calibration */
    while (ADC_GetCalibrationStatus(adc_t)) ;

} // adc_init_single

void adc_init( void ) {

    /* initialize buffer pointers with 0 (not set).
       buffer null pointers will be ignored in interrupt
       handler, which is important as there are no
       buffers registered at the time the ADC trigger
       interrupt is enabled.
    */
    uint8_t channel;
#ifdef USE_AD1
    for(channel = 0; channel < NB_ADC1_CHANNELS; channel++)
        adc1_buffers[channel] = NULL;
#endif
#ifdef USE_AD2
    for(channel = 0; channel < NB_ADC2_CHANNELS; channel++)
        adc2_buffers[channel] = NULL;
#endif

    adc_new_data_trigger = FALSE;
    adc_injected_channels[0] = ADC_InjectedChannel_1;
    adc_injected_channels[1] = ADC_InjectedChannel_2;
    adc_injected_channels[2] = ADC_InjectedChannel_3;
    adc_injected_channels[3] = ADC_InjectedChannel_4;
    adc_channel_map[0] = BOARD_ADC_CHANNEL_1;
    adc_channel_map[1] = BOARD_ADC_CHANNEL_2;
    // FIXME for now we get battery voltage this way
    //    adc_channel_map[2] = BOARD_ADC_CHANNEL_3;
    adc_channel_map[2] = BOARD_ADC_CHANNEL_3;
    adc_channel_map[3] = BOARD_ADC_CHANNEL_4;

    adc_init_rcc();
    adc_init_irq();

// adc_init_single(ADCx, c1, c2, c3, c4)
// {{{
#ifdef USE_AD1
    adc_init_single(ADC1,
#ifdef USE_AD1_1
            1,
#else
            0,
#endif
#ifdef USE_AD1_2
            1,
#else
            0,
#endif
#ifdef USE_AD1_3
            1,
#else
            0,
#endif
#ifdef USE_AD1_4
            1
#else
            0
#endif
    );
#endif // USE_AD1

#ifdef USE_AD2
    adc_init_single(ADC2,
#ifdef USE_AD2_1
            1,
#else
            0,
#endif
#ifdef USE_AD2_2
            1,
#else
            0,
#endif
#ifdef USE_AD2_3
            1,
#else
            0,
#endif
#ifdef USE_AD2_4
            1
#else
            0
#endif
    );
#endif // USE_AD2

// }}}
}

static inline void adc_push_sample(struct adc_buf * buf, uint16_t value) {
    uint8_t new_head = buf->head + 1;

    if (new_head >= buf->av_nb_sample) { new_head = 0; }
    buf->sum -= buf->values[new_head];
    buf->values[new_head] = value;
    buf->sum += value;
    buf->head = new_head;
}

/**
 * ADC1+2 interrupt hander
 */
void adc1_2_irq_handler(void)
{
    uint8_t channel = 0;
    uint16_t value  = 0;
    struct adc_buf * buf;

#ifdef USE_AD1
    // Clear Injected End Of Conversion
    ADC_ClearITPendingBit(ADC1, ADC_IT_JEOC);
    for(channel = 0; channel < NB_ADC1_CHANNELS; channel++) {
        buf = adc1_buffers[channel];
        if(buf) {
            value = ADC_GetInjectedConversionValue(ADC1, adc_injected_channels[channel]);
            adc_push_sample(buf, value);
        }
    }
    adc_new_data_trigger = 1;
#endif
#ifdef USE_AD2
    // Clear Injected End Of Conversion
    ADC_ClearITPendingBit(ADC2, ADC_IT_JEOC);
    for(channel = 0; channel < NB_ADC2_CHANNELS; channel++) {
        buf = adc2_buffers[channel];
        if(buf) {
            value = ADC_GetInjectedConversionValue(ADC2, adc_injected_channels[channel]);
            adc_push_sample(buf, value);
        }
    }
    adc_new_data_trigger = 1;
#endif
}<|MERGE_RESOLUTION|>--- conflicted
+++ resolved
@@ -128,48 +128,32 @@
     Can be changed by predefining ADC1_GPIO_INIT.
 */
 #ifdef USE_AD1
-<<<<<<< HEAD
 #pragma message "Info: ADC1 enabled"
 #ifndef ADC1_GPIO_INIT
 #ifdef USE_AD1_1
 #pragma message "Info: ADC1 Channel 1 enabled"
-=======
-#warning "Info: ADC1 enabled"
-#ifndef ADC1_GPIO_INIT
-#ifdef USE_AD1_1
-#warning "Info: ADC1 Channel 1 enabled"
->>>>>>> c221cb92
 #define ADC1_GPIO_1_INIT(gpio) {		\
     (gpio).GPIO_Pin  = GPIO_Pin_1;		\
     GPIO_Init(GPIOB, (&gpio));			\
 }
 #else
-<<<<<<< HEAD
 #pragma message "Info: ADC1 Channel 1 not enabled"
 #define ADC1_GPIO_1_INIT(gpio) { }
 #endif
 #ifdef USE_AD1_2
 #pragma message "Info: ADC1 Channel 2 enabled"
-=======
-#warning "Info: ADC1 Channel 1 not enabled"
-#define ADC1_GPIO_1_INIT(gpio) { }
-#endif
-#ifdef USE_AD1_2
-#warning "Info: ADC1 Channel 2 enabled"
->>>>>>> c221cb92
 #define ADC1_GPIO_2_INIT(gpio) {		\
     (gpio).GPIO_Pin  = GPIO_Pin_0;		\
     GPIO_Init(GPIOB, (&gpio));			\
 }
 #else
-<<<<<<< HEAD
 #pragma message "Info: ADC1 Channel 2 not enabled"
 #define ADC1_GPIO_2_INIT(gpio) { }
 #endif
 #ifdef USE_AD1_3
 #pragma message "Info: ADC1 Channel 3 enabled"
 #define ADC1_GPIO_3_INIT(gpio) {		\
-    (gpio).GPIO_Pin  = GPIO_Pin_5;		\
+    (gpio).GPIO_Pin  = GPIO_Pin_4;		\
     GPIO_Init(GPIOC, (&gpio));			\
 }
 #else
@@ -178,33 +162,12 @@
 #endif
 #ifdef USE_AD1_4
 #pragma message "Info: ADC1 Channel 4 enabled"
-=======
-#warning "Info: ADC1 Channel 2 not enabled"
-#define ADC1_GPIO_2_INIT(gpio) { }
-#endif
-#ifdef USE_AD1_3
-#warning "Info: ADC1 Channel 3 enabled"
-#define ADC1_GPIO_3_INIT(gpio) {		\
-    (gpio).GPIO_Pin  = GPIO_Pin_4;		\
-    GPIO_Init(GPIOC, (&gpio));			\
-}
-#else
-#warning "Info: ADC1 Channel 3 not enabled"
-#define ADC1_GPIO_3_INIT(gpio) { }
-#endif
-#ifdef USE_AD1_4
-#warning "Info: ADC1 Channel 4 enabled"
->>>>>>> c221cb92
 #define ADC1_GPIO_4_INIT(gpio) {		\
     (gpio).GPIO_Pin  = GPIO_Pin_3;		\
     GPIO_Init(GPIOC, (&gpio));			\
 }
 #else
-<<<<<<< HEAD
 #pragma message "Info: ADC1 Channel 4 not enabled"
-=======
-#warning "Info: ADC1 Channel 4 not enabled"
->>>>>>> c221cb92
 #define ADC1_GPIO_4_INIT(gpio) { }
 #endif
 #define ADC1_GPIO_INIT(gpio) {			\
@@ -215,17 +178,10 @@
     ADC1_GPIO_4_INIT(gpio);			\
 }
 #else
-<<<<<<< HEAD
 #pragma message "Info: ADC1 init predefined"
 #endif // ADC1_GPIO_INIT
 #else
 #pragma message "Info: ADC1 not enabled"
-=======
-#warning "Info: ADC1 init predefined"
-#endif // ADC1_GPIO_INIT
-#else
-#warning "Info: ADC1 not enabled"
->>>>>>> c221cb92
 #define ADC1_GPIO_INIT(gpio) { }
 #endif // USE_AD1
 
@@ -235,81 +191,46 @@
     Uses the same GPIOs as ADC1 (lisa specific).
 */
 #ifdef USE_AD2
-<<<<<<< HEAD
 #pragma message "Info: ADC2 enabled"
 #ifndef ADC2_GPIO_INIT
 #ifdef USE_AD2_1
 #pragma message "Info: ADC2 Channel 1 enabled"
-=======
-#warning "Info: ADC2 enabled"
-#ifndef ADC2_GPIO_INIT
-#ifdef USE_AD2_1
-#warning "Info: ADC2 Channel 1 enabled"
->>>>>>> c221cb92
 #define ADC2_GPIO_1_INIT(gpio) {		\
     (gpio).GPIO_Pin  = GPIO_Pin_0;		\
     GPIO_Init(GPIOB, (&gpio));			\
 }
 #else
-<<<<<<< HEAD
 #pragma message "Info: ADC2 Channel 1 not enabled"
 #define ADC2_GPIO_1_INIT(gpio) { }
 #endif
 #ifdef USE_AD2_2
 #pragma message "Info: ADC2 Channel 2 enabled"
-=======
-#warning "Info: ADC2 Channel 1 not enabled"
-#define ADC2_GPIO_1_INIT(gpio) { }
-#endif
-#ifdef USE_AD2_2
-#warning "Info: ADC2 Channel 2 enabled"
->>>>>>> c221cb92
 #define ADC2_GPIO_2_INIT(gpio) {		\
     (gpio).GPIO_Pin  = GPIO_Pin_1;		\
     GPIO_Init(GPIOB, (&gpio));			\
 }
 #else
-<<<<<<< HEAD
 #pragma message "Info: ADC2 Channel 2 not enabled"
 #define ADC2_GPIO_2_INIT(gpio) { }
 #endif
 #ifdef USE_AD2_3
 #pragma message "Info: ADC2 Channel 3 enabled"
-=======
-#warning "Info: ADC2 Channel 2 not enabled"
-#define ADC2_GPIO_2_INIT(gpio) { }
-#endif
-#ifdef USE_AD2_3
-#warning "Info: ADC2 Channel 3 enabled"
->>>>>>> c221cb92
 #define ADC2_GPIO_3_INIT(gpio) {		\
     (gpio).GPIO_Pin  = GPIO_Pin_3;		\
     GPIO_Init(GPIOC, (&gpio));			\
 }
 #else
-<<<<<<< HEAD
 #pragma message "Info: ADC2 Channel 3 not enabled"
 #define ADC2_GPIO_3_INIT(gpio) { }
 #endif
 #ifdef USE_AD2_4
 #pragma message "Info: ADC2 Channel 4 enabled"
-=======
-#warning "Info: ADC2 Channel 3 not enabled"
-#define ADC2_GPIO_3_INIT(gpio) { }
-#endif
-#ifdef USE_AD2_4
-#warning "Info: ADC2 Channel 4 enabled"
->>>>>>> c221cb92
 #define ADC2_GPIO_4_INIT(gpio) {		\
     (gpio).GPIO_Pin  = GPIO_Pin_5;		\
     GPIO_Init(GPIOC, (&gpio));			\
 }
 #else
-<<<<<<< HEAD
 #pragma message "Info: ADC2 Channel 4 not enabled"
-=======
-#warning "Info: ADC2 Channel 4 not enabled"
->>>>>>> c221cb92
 #define ADC2_GPIO_4_INIT(gpio) { }
 #endif
 #define ADC2_GPIO_INIT(gpio) {			\
@@ -320,17 +241,10 @@
     ADC2_GPIO_4_INIT(gpio);			\
 }
 #else
-<<<<<<< HEAD
 #pragma message "Info: ADC2 init predefined"
 #endif // ADC2_GPIO_INIT
 #else
 #pragma message "Info: ADC2 not enabled"
-=======
-#warning "Info: ADC2 init predefined"
-#endif // ADC2_GPIO_INIT
-#else
-#warning "Info: ADC2 not enabled"
->>>>>>> c221cb92
 #define ADC2_GPIO_INIT(gpio) { }
 #endif // USE_AD2
 
