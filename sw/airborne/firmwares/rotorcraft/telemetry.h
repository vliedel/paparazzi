--- conflicted
+++ resolved
@@ -142,19 +142,14 @@
 #define PERIODIC_SEND_PPM(_trans, _dev) {}
 #endif
 
-<<<<<<< HEAD
+#ifdef ACTUATORS
+#define PERIODIC_SEND_ACTUATORS(_trans, _dev) DOWNLINK_SEND_ACTUATORS(_trans, _dev, ACTUATORS_NB, actuators)
+#else
+#define PERIODIC_SEND_ACTUATORS(_trans, _dev) {}
+#endif
+
 #define PERIODIC_SEND_IMU_GYRO_INT(_trans, _dev) {		\
     DOWNLINK_SEND_IMU_GYRO_INT(_trans, _dev,			\
-=======
-#ifdef ACTUATORS
-#define PERIODIC_SEND_ACTUATORS(_trans, _dev) DOWNLINK_SEND_ACTUATORS(_trans, _dev, ACTUATORS_NB, actuators)
-#else
-#define PERIODIC_SEND_ACTUATORS(_trans, _dev) {}
-#endif
-
-#define PERIODIC_SEND_IMU_GYRO_SCALED(_trans, _dev) {		\
-    DOWNLINK_SEND_IMU_GYRO_SCALED(_trans, _dev,			\
->>>>>>> 5b8e4dd6
                  &imu.gyro.p,		\
                  &imu.gyro.q,		\
                  &imu.gyro.r);		\
