/*
 * $Id$
 *
 * Copyright (C) 2008-2009 Antoine Drouin <poinix@gmail.com>
 *
 * This file is part of paparazzi.
 *
 * paparazzi is free software; you can redistribute it and/or modify
 * it under the terms of the GNU General Public License as published by
 * the Free Software Foundation; either version 2, or (at your option)
 * any later version.
 *
 * paparazzi is distributed in the hope that it will be useful,
 * but WITHOUT ANY WARRANTY; without even the implied warranty of
 * MERCHANTABILITY or FITNESS FOR A PARTICULAR PURPOSE.  See the
 * GNU General Public License for more details.
 *
 * You should have received a copy of the GNU General Public License
 * along with paparazzi; see the file COPYING.  If not, write to
 * the Free Software Foundation, 59 Temple Place - Suite 330,
 * Boston, MA 02111-1307, USA.
 */

#ifndef TELEMETRY_H
#define TELEMETRY_H

#include "std.h"
#include "messages.h"
#include "mcu_periph/uart.h"

#include "subsystems/datalink/downlink.h"
#include "generated/periodic.h"

#ifdef RADIO_CONTROL
#include "subsystems/radio_control.h"
#endif

#include "firmwares/rotorcraft/autopilot.h"
#include "firmwares/rotorcraft/guidance.h"

#include "firmwares/rotorcraft/actuators.h"

#include "mcu_periph/sys_time.h"
#include "subsystems/electrical.h"
#include "subsystems/imu.h"
#if USE_GPS
#include "subsystems/gps.h"
#endif
#include "subsystems/ins.h"
#include "subsystems/ahrs.h"
//FIXME: wtf ??!!
#include "mcu_periph/i2c_arch.h"

extern uint8_t telemetry_mode_Main_DefaultChannel;

#define PERIODIC_SEND_ALIVE(_trans, _dev) DOWNLINK_SEND_ALIVE(_trans, _dev, 16, MD5SUM)

#if USE_GPS
#define PERIODIC_SEND_ROTORCRAFT_STATUS(_trans, _dev) {			\
    uint32_t imu_nb_err = 0;						\
    uint8_t _twi_blmc_nb_err = 0;					\
    DOWNLINK_SEND_ROTORCRAFT_STATUS(_trans, _dev,				\
                    &imu_nb_err,			\
                    &_twi_blmc_nb_err,			\
                    &radio_control.status,		\
                    &radio_control.frame_rate,		\
                    &gps.fix,		\
                    &autopilot_mode,			\
                    &autopilot_in_flight,		\
                    &autopilot_motors_on,		\
                    &guidance_h_mode,			\
                    &guidance_v_mode,			\
                    &electrical.vsupply,		\
                    &sys_time.nb_sec			\
                    );					\
  }
#else /* !USE_GPS */
#define PERIODIC_SEND_ROTORCRAFT_STATUS(_trans, _dev) {			\
    uint32_t imu_nb_err = 0;						\
    uint8_t twi_blmc_nb_err = 0;					\
    uint8_t  fix = GPS_FIX_NONE;					\
    DOWNLINK_SEND_ROTORCRAFT_STATUS(_trans, _dev,					\
                  &imu_nb_err,				\
                  &twi_blmc_nb_err,				\
                  &radio_control.status,			\
                  &radio_control.frame_rate,			\
                  &fix,					\
                  &autopilot_mode,			\
                  &autopilot_in_flight,		\
                  &autopilot_motors_on,		\
                  &guidance_h_mode,			\
                  &guidance_v_mode,			\
                  &electrical.vsupply,		\
                  &sys_time.nb_sec    \
                  );					\
  }
#endif /* USE_GPS */

#ifdef RADIO_CONTROL
#define PERIODIC_SEND_RC(_trans, _dev) DOWNLINK_SEND_RC(_trans, _dev, RADIO_CONTROL_NB_CHANNEL, radio_control.values)
#if defined RADIO_KILL_SWITCH
#define PERIODIC_SEND_ROTORCRAFT_RADIO_CONTROL(_trans, _dev) SEND_ROTORCRAFT_RADIO_CONTROL( _trans, _dev, &radio_control.values[RADIO_KILL_SWITCH])
#else /* ! RADIO_KILL_SWITCH */
#define PERIODIC_SEND_ROTORCRAFT_RADIO_CONTROL(_trans, _dev) {                              \
    int16_t foo = -42;                                              \
    SEND_ROTORCRAFT_RADIO_CONTROL( _trans, _dev, &foo)                                  \
}
#endif /* !RADIO_KILL_SWITCH */
#define SEND_ROTORCRAFT_RADIO_CONTROL(_trans, _dev, _kill_switch) {                             \
    DOWNLINK_SEND_ROTORCRAFT_RADIO_CONTROL(_trans, _dev,                                    \
                      &radio_control.values[RADIO_ROLL],            \
                      &radio_control.values[RADIO_PITCH],           \
                      &radio_control.values[RADIO_YAW],             \
                      &radio_control.values[RADIO_THROTTLE],        \
                      &radio_control.values[RADIO_MODE],            \
                      _kill_switch,                                        \
                      &radio_control.status);}
#else /* ! RADIO_CONTROL */
#define PERIODIC_SEND_RC(_trans, _dev) {}
#define PERIODIC_SEND_ROTORCRAFT_RADIO_CONTROL(_trans, _dev) {}
#endif

#ifdef RADIO_CONTROL_TYPE_PPM
#define PERIODIC_SEND_PPM(_trans, _dev) {                             \
    uint16_t ppm_pulses_usec[RADIO_CONTROL_NB_CHANNEL];        \
    for (int i=0;i<RADIO_CONTROL_NB_CHANNEL;i++)               \
      ppm_pulses_usec[i] = USEC_OF_RC_PPM_TICKS(ppm_pulses[i]); \
    DOWNLINK_SEND_PPM(_trans, _dev,                                   \
                      &radio_control.frame_rate,               \
                      PPM_NB_CHANNEL,                          \
                      ppm_pulses_usec);                        \
  }
#else
#define PERIODIC_SEND_PPM(_trans, _dev) {}
#endif

#define PERIODIC_SEND_IMU_GYRO_SCALED(_trans, _dev) {		\
    DOWNLINK_SEND_IMU_GYRO_SCALED(_trans, _dev,			\
                 &imu.gyro.p,		\
                 &imu.gyro.q,		\
                 &imu.gyro.r);		\
  }

#define PERIODIC_SEND_IMU_ACCEL_SCALED(_trans, _dev) {			\
    DOWNLINK_SEND_IMU_ACCEL_SCALED(_trans, _dev,				\
                  &imu.accel.x,		\
                  &imu.accel.y,		\
                  &imu.accel.z);		\
  }

#define PERIODIC_SEND_IMU_MAG_SCALED(_trans, _dev) {			\
    DOWNLINK_SEND_IMU_MAG_SCALED(_trans, _dev,				\
                &imu.mag.x,			\
                &imu.mag.y,			\
                &imu.mag.z);			\
  }

#define PERIODIC_SEND_IMU_GYRO_RAW(_trans, _dev) {				\
    DOWNLINK_SEND_IMU_GYRO_RAW(_trans, _dev,					\
                   &imu.gyro_unscaled.p,		\
                   &imu.gyro_unscaled.q,		\
                   &imu.gyro_unscaled.r);		\
  }

#define PERIODIC_SEND_IMU_ACCEL_RAW(_trans, _dev) {				\
    DOWNLINK_SEND_IMU_ACCEL_RAW(_trans, _dev,					\
                &imu.accel_unscaled.x,		\
                &imu.accel_unscaled.y,		\
                &imu.accel_unscaled.z);		\
  }

#define PERIODIC_SEND_IMU_MAG_RAW(_trans, _dev) {				\
    DOWNLINK_SEND_IMU_MAG_RAW(_trans, _dev,					\
                  &imu.mag_unscaled.x,			\
                  &imu.mag_unscaled.y,			\
                  &imu.mag_unscaled.z);		\
  }


#include "subsystems/sensors/baro.h"
#define PERIODIC_SEND_BARO_RAW(_trans, _dev) {         \
    DOWNLINK_SEND_BARO_RAW(_trans, _dev,               \
                           &baro.absolute,      \
                           &baro.differential); \
  }



#include "firmwares/rotorcraft/stabilization.h"
#define PERIODIC_SEND_RATE_LOOP(_trans, _dev) {                          \
    DOWNLINK_SEND_RATE_LOOP(_trans, _dev,                                \
                                  &stabilization_rate_sp.p,        \
                                  &stabilization_rate_sp.q,        \
                                  &stabilization_rate_sp.r,        \
                                  &stabilization_rate_ref.p,       \
                                  &stabilization_rate_ref.q,       \
                                  &stabilization_rate_ref.r,       \
                                  &stabilization_rate_refdot.p,    \
                                  &stabilization_rate_refdot.q,    \
                                  &stabilization_rate_refdot.r,    \
                                  &stabilization_rate_sum_err.p,    \
                                  &stabilization_rate_sum_err.q,    \
                                  &stabilization_rate_sum_err.r,    \
                                  &stabilization_rate_ff_cmd.p,    \
                                  &stabilization_rate_ff_cmd.q,    \
                                  &stabilization_rate_ff_cmd.r,    \
                                  &stabilization_rate_fb_cmd.p,    \
                                  &stabilization_rate_fb_cmd.q,    \
                                  &stabilization_rate_fb_cmd.r,    \
                                  &stabilization_cmd[COMMAND_THRUST]); \
  }

#ifdef STABILISATION_ATTITUDE_TYPE_INT
#define PERIODIC_SEND_STAB_ATTITUDE(_trans, _dev) {			\
    DOWNLINK_SEND_STAB_ATTITUDE_INT(_trans, _dev,			\
                      &ahrs.body_rate.p,	\
                      &ahrs.body_rate.q,	\
                      &ahrs.body_rate.r,	\
                      &ahrs.ltp_to_body_euler.phi, \
                      &ahrs.ltp_to_body_euler.theta, \
                      &ahrs.ltp_to_body_euler.psi, \
                      &stab_att_sp_euler.phi, \
                      &stab_att_sp_euler.theta, \
                      &stab_att_sp_euler.psi, \
                      &stabilization_att_sum_err.phi, \
                      &stabilization_att_sum_err.theta, \
                      &stabilization_att_sum_err.psi, \
                      &stabilization_att_fb_cmd[COMMAND_ROLL], \
                      &stabilization_att_fb_cmd[COMMAND_PITCH], \
                      &stabilization_att_fb_cmd[COMMAND_YAW], \
                      &stabilization_att_ff_cmd[COMMAND_ROLL], \
                      &stabilization_att_ff_cmd[COMMAND_PITCH], \
                      &stabilization_att_ff_cmd[COMMAND_YAW], \
                      &stabilization_cmd[COMMAND_ROLL], \
                      &stabilization_cmd[COMMAND_PITCH], \
                      &stabilization_cmd[COMMAND_YAW]); \
  }


#define PERIODIC_SEND_STAB_ATTITUDE_REF(_trans, _dev) {			\
    DOWNLINK_SEND_STAB_ATTITUDE_REF_INT(_trans, _dev,			\
                          &stab_att_sp_euler.phi, \
                          &stab_att_sp_euler.theta, \
                          &stab_att_sp_euler.psi, \
                          &stab_att_ref_euler.phi, \
                          &stab_att_ref_euler.theta, \
                          &stab_att_ref_euler.psi, \
                          &stab_att_ref_rate.p, \
                          &stab_att_ref_rate.q, \
                          &stab_att_ref_rate.r, \
                          &stab_att_ref_accel.p, \
                          &stab_att_ref_accel.q, \
                          &stab_att_ref_accel.r); \
  }
#endif /* STABILISATION_ATTITUDE_TYPE_INT */

#ifdef STABILISATION_ATTITUDE_TYPE_FLOAT
#define PERIODIC_SEND_STAB_ATTITUDE(_trans, _dev) {			\
    DOWNLINK_SEND_STAB_ATTITUDE_FLOAT(_trans, _dev,			\
                        &ahrs_float.body_rate.p,	\
                        &ahrs_float.body_rate.q,	\
                        &ahrs_float.body_rate.r,	\
                        &ahrs_float.ltp_to_body_euler.phi, \
                        &ahrs_float.ltp_to_body_euler.theta, \
                        &ahrs_float.ltp_to_body_euler.psi, \
                        &stab_att_ref_euler.phi, \
                        &stab_att_ref_euler.theta, \
                        &stab_att_ref_euler.psi, \
                        &stabilization_att_sum_err_eulers.phi, \
                        &stabilization_att_sum_err_eulers.theta, \
                        &stabilization_att_sum_err_eulers.psi, \
                        &stabilization_att_fb_cmd[COMMAND_ROLL], \
                        &stabilization_att_fb_cmd[COMMAND_PITCH], \
                        &stabilization_att_fb_cmd[COMMAND_YAW], \
                        &stabilization_att_ff_cmd[COMMAND_ROLL], \
                        &stabilization_att_ff_cmd[COMMAND_PITCH], \
                        &stabilization_att_ff_cmd[COMMAND_YAW], \
                        &stabilization_cmd[COMMAND_ROLL], \
                        &stabilization_cmd[COMMAND_PITCH], \
                        &stabilization_cmd[COMMAND_YAW], \
                        &ahrs_float.body_rate_d.p, \
                        &ahrs_float.body_rate_d.q, \
                        &ahrs_float.body_rate_d.r);   \
  }

#define PERIODIC_SEND_STAB_ATTITUDE_REF(_trans, _dev) {			\
    DOWNLINK_SEND_STAB_ATTITUDE_REF_FLOAT(_trans, _dev,			\
                        &stab_att_sp_euler.phi, \
                        &stab_att_sp_euler.theta, \
                        &stab_att_sp_euler.psi, \
                        &stab_att_ref_euler.phi, \
                        &stab_att_ref_euler.theta, \
                        &stab_att_ref_euler.psi, \
                        &stab_att_ref_rate.p,	\
                        &stab_att_ref_rate.q,	\
                        &stab_att_ref_rate.r,	\
                        &stab_att_ref_accel.p, \
                        &stab_att_ref_accel.q, \
                        &stab_att_ref_accel.r); \
  }

#endif /* STABILISATION_ATTITUDE_TYPE_FLOAT */


#include "subsystems/ahrs/ahrs_aligner.h"
#define PERIODIC_SEND_FILTER_ALIGNER(_trans, _dev) {			\
    DOWNLINK_SEND_FILTER_ALIGNER(_trans, _dev,				\
                       &ahrs_aligner.lp_gyro.p,	\
                       &ahrs_aligner.lp_gyro.q,	\
                       &ahrs_aligner.lp_gyro.r,	\
                       &imu.gyro.p,		\
                       &imu.gyro.q,		\
                       &imu.gyro.r,		\
                       &ahrs_aligner.noise,	\
                       &ahrs_aligner.low_noise_cnt); \
  }


#define PERIODIC_SEND_BOOZ2_CMD(_trans, _dev) {				\
    DOWNLINK_SEND_BOOZ2_CMD(_trans, _dev,					\
                &stabilization_cmd[COMMAND_ROLL],	\
                &stabilization_cmd[COMMAND_PITCH],	\
                &stabilization_cmd[COMMAND_YAW],	\
                &stabilization_cmd[COMMAND_THRUST]);	\
  }


#if USE_AHRS_CMPL
#include "subsystems/ahrs/ahrs_int_cmpl_euler.h"
#define PERIODIC_SEND_FILTER(_trans, _dev) {					\
    DOWNLINK_SEND_FILTER(_trans, _dev,						\
             &ahrs.ltp_to_imu_euler.phi,			\
             &ahrs.ltp_to_imu_euler.theta,			\
             &ahrs.ltp_to_imu_euler.psi,			\
             &ahrs_impl.measure.phi,			\
             &ahrs_impl.measure.theta,			\
             &ahrs_impl.measure.psi,			\
             &ahrs_impl.hi_res_euler.phi,			\
             &ahrs_impl.hi_res_euler.theta,			\
             &ahrs_impl.hi_res_euler.psi,			\
             &ahrs_impl.residual.phi,			\
             &ahrs_impl.residual.theta,			\
             &ahrs_impl.residual.psi,			\
             &ahrs_impl.gyro_bias.p,			\
             &ahrs_impl.gyro_bias.q,			\
             &ahrs_impl.gyro_bias.r);			\
  }
#else
<<<<<<< HEAD
#define PERIODIC_SEND_FILTER(_trans, _dev) {}
=======
#include "subsystems/ahrs/ahrs_int_cmpl.h"
#define PERIODIC_SEND_FILTER(_chan) {					\
    DOWNLINK_SEND_FILTER(_chan,						\
			 &ahrs.ltp_to_imu_euler.phi,			\
			 &ahrs.ltp_to_imu_euler.theta,			\
			 &ahrs_impl.high_rez_quat.qi,			\
			 &ahrs_impl.high_rez_quat.qx,			\
			 &ahrs_impl.high_rez_quat.qy,			\
			 &ahrs_impl.high_rez_quat.qz,			\
			 &ahrs_impl.high_rez_bias.p,			\
			 &ahrs_impl.high_rez_bias.q,			\
			 &ahrs_impl.high_rez_bias.r,			\
			 &ahrs_impl.rate_correction.p,			\
			 &ahrs_impl.rate_correction.q,			\
			 &ahrs_impl.rate_correction.r,			\
			 &ahrs_impl.gyro_bias.p,			\
			 &ahrs_impl.gyro_bias.q,			\
			 &ahrs_impl.gyro_bias.r);			\
  }
//#define PERIODIC_SEND_FILTER(_chan) {}
>>>>>>> 4588646f
#endif

#if USE_AHRS_LKF
#include "subsystems/ahrs.h"
#include "ahrs/ahrs_float_lkf.h"
#define PERIODIC_SEND_AHRS_LKF(_trans, _dev) {				\
    DOWNLINK_SEND_AHRS_LKF(&bafl_eulers.phi,			\
                _trans, _dev,					\
                &bafl_eulers.theta,			\
                &bafl_eulers.psi,			\
                &bafl_quat.qi,				\
                &bafl_quat.qx,				\
                &bafl_quat.qy,				\
                &bafl_quat.qz,				\
                &bafl_rates.p,				\
                &bafl_rates.q,				\
                &bafl_rates.r,				\
                &bafl_accel_measure.x,			\
                &bafl_accel_measure.y,			\
                &bafl_accel_measure.z,			\
                &bafl_mag.x,				\
                &bafl_mag.y,				\
                &bafl_mag.z);				\
  }
#define PERIODIC_SEND_AHRS_LKF_DEBUG(_trans, _dev) {           \
    DOWNLINK_SEND_AHRS_LKF_DEBUG(_trans, _dev,             \
                      &bafl_X[0],          \
                      &bafl_X[1],          \
                      &bafl_X[2],          \
                      &bafl_bias.p,        \
                      &bafl_bias.q,        \
                      &bafl_bias.r,        \
                      &bafl_qnorm,         \
                      &bafl_phi_accel,         \
                      &bafl_theta_accel,       \
                      &bafl_P[0][0],           \
                      &bafl_P[1][1],           \
                      &bafl_P[2][2],           \
                      &bafl_P[3][3],           \
                      &bafl_P[4][4],           \
                      &bafl_P[5][5]);          \
  }
#define PERIODIC_SEND_AHRS_LKF_ACC_DBG(_trans, _dev) {          \
    DOWNLINK_SEND_AHRS_LKF_ACC_DBG(_trans, _dev,                \
                    &bafl_q_a_err.qi,       \
                    &bafl_q_a_err.qx,       \
                    &bafl_q_a_err.qy,       \
                    &bafl_q_a_err.qz,       \
                    &bafl_b_a_err.p,        \
                    &bafl_b_a_err.q,        \
                    &bafl_b_a_err.r);       \
  }
#define PERIODIC_SEND_AHRS_LKF_MAG_DBG(_trans, _dev) {      \
    DOWNLINK_SEND_AHRS_LKF_MAG_DBG(_trans, _dev,            \
                    &bafl_q_m_err.qi,   \
                    &bafl_q_m_err.qx,   \
                    &bafl_q_m_err.qy,   \
                    &bafl_q_m_err.qz,   \
                    &bafl_b_m_err.p,    \
                    &bafl_b_m_err.q,    \
                    &bafl_b_m_err.r);   \
  }
#else
#define PERIODIC_SEND_AHRS_LKF(_trans, _dev) {}
#define PERIODIC_SEND_AHRS_LKF_DEBUG(_trans, _dev) {}
#define PERIODIC_SEND_AHRS_LKF_MAG_DBG(_trans, _dev) {}
#define PERIODIC_SEND_AHRS_LKF_ACC_DBG(_trans, _dev) {}
#endif


#define PERIODIC_SEND_AHRS_REF_QUAT(_trans, _dev) {				\
    DOWNLINK_SEND_AHRS_REF_QUAT(_trans, _dev,				\
                  &stab_att_ref_quat.qi,	\
                  &stab_att_ref_quat.qx,	\
                  &stab_att_ref_quat.qy,	\
                  &stab_att_ref_quat.qz,	\
                  &ahrs.ltp_to_body_quat.qi,	\
                  &ahrs.ltp_to_body_quat.qx,	\
                  &ahrs.ltp_to_body_quat.qy,	\
                  &ahrs.ltp_to_body_quat.qz);	\
  }

#define PERIODIC_SEND_AHRS_QUAT_INT(_trans, _dev) {				\
    DOWNLINK_SEND_AHRS_QUAT_INT(_trans, _dev,				\
                  &ahrs.ltp_to_imu_quat.qi,	\
                  &ahrs.ltp_to_imu_quat.qx,	\
                  &ahrs.ltp_to_imu_quat.qy,	\
                  &ahrs.ltp_to_imu_quat.qz,	\
                  &ahrs.ltp_to_body_quat.qi,	\
                  &ahrs.ltp_to_body_quat.qx,	\
                  &ahrs.ltp_to_body_quat.qy,	\
                  &ahrs.ltp_to_body_quat.qz);	\
  }

#define PERIODIC_SEND_AHRS_EULER_INT(_trans, _dev) {				\
    DOWNLINK_SEND_AHRS_EULER_INT(_trans, _dev,				\
                   &ahrs.ltp_to_imu_euler.phi,	\
                   &ahrs.ltp_to_imu_euler.theta,	\
                   &ahrs.ltp_to_imu_euler.psi,	\
                   &ahrs.ltp_to_body_euler.phi,	\
                   &ahrs.ltp_to_body_euler.theta,	\
                   &ahrs.ltp_to_body_euler.psi);	\
  }

#define PERIODIC_SEND_AHRS_RMAT_INT(_trans, _dev) {      \
    DOWNLINK_SEND_AHRS_RMAT(_trans, _dev,				\
                  &ahrs.ltp_to_imu_rmat.m[0],	\
                  &ahrs.ltp_to_imu_rmat.m[1],	\
                  &ahrs.ltp_to_imu_rmat.m[2],	\
                  &ahrs.ltp_to_imu_rmat.m[3],	\
                  &ahrs.ltp_to_imu_rmat.m[4],	\
                  &ahrs.ltp_to_imu_rmat.m[5],	\
                  &ahrs.ltp_to_imu_rmat.m[6],	\
                  &ahrs.ltp_to_imu_rmat.m[7],	\
                  &ahrs.ltp_to_imu_rmat.m[8],	\
                  &ahrs.ltp_to_body_rmat.m[0],	\
                  &ahrs.ltp_to_body_rmat.m[1],	\
                  &ahrs.ltp_to_body_rmat.m[2],	\
                  &ahrs.ltp_to_body_rmat.m[3],	\
                  &ahrs.ltp_to_body_rmat.m[4],	\
                  &ahrs.ltp_to_body_rmat.m[5],	\
                  &ahrs.ltp_to_body_rmat.m[6],	\
                  &ahrs.ltp_to_body_rmat.m[7],	\
                  &ahrs.ltp_to_body_rmat.m[8]);	\
  }



#if USE_VFF
#include "subsystems/ins/vf_float.h"
#define PERIODIC_SEND_VFF(_trans, _dev) {		\
    DOWNLINK_SEND_VFF(_trans, _dev,			\
                &vff_z_meas,		\
                &vff_z,			\
                &vff_zdot,		\
                &vff_bias,		\
                & vff_P[0][0],		\
                & vff_P[1][1],		\
                & vff_P[2][2]);		\
  }
#else
#define PERIODIC_SEND_VFF(_trans, _dev) {}
#endif

#if USE_HFF
#include  "subsystems/ins/hf_float.h"
#define PERIODIC_SEND_HFF(_trans, _dev) {	\
    DOWNLINK_SEND_HFF(_trans, _dev,		\
                            &b2_hff_state.x,			\
                            &b2_hff_state.y,			\
                            &b2_hff_state.xdot,         \
                            &b2_hff_state.ydot,			\
                            &b2_hff_state.xdotdot,      \
                            &b2_hff_state.ydotdot);     \
  }
#define PERIODIC_SEND_HFF_DBG(_trans, _dev) {                \
    DOWNLINK_SEND_HFF_DBG(_trans, _dev,                      \
                                &b2_hff_x_meas,             \
                                &b2_hff_y_meas,             \
                                &b2_hff_xd_meas,            \
                                &b2_hff_yd_meas,            \
                                &b2_hff_state.xP[0][0],     \
                                &b2_hff_state.yP[0][0],     \
                                &b2_hff_state.xP[1][1],     \
                                &b2_hff_state.yP[1][1]);    \
  }
#ifdef GPS_LAG
#define PERIODIC_SEND_HFF_GPS(_trans, _dev) {	\
    DOWNLINK_SEND_HFF_GPS(_trans, _dev,			\
                              &b2_hff_rb_last->lag_counter,		\
                              &lag_counter_err,	\
                              &save_counter);	\
  }
#else
#define PERIODIC_SEND_HFF_GPS(_trans, _dev) {}
#endif
#else
#define PERIODIC_SEND_HFF(_trans, _dev) {}
#define PERIODIC_SEND_HFF_DBG(_trans, _dev) {}
#define PERIODIC_SEND_HFF_GPS(_trans, _dev) {}
#endif

#define PERIODIC_SEND_GUIDANCE(_trans, _dev) {				\
    DOWNLINK_SEND_GUIDANCE(_trans, _dev,					\
                 &guidance_h_cur_pos.x,		\
                 &guidance_h_cur_pos.y,		\
                 &guidance_h_held_pos.x,		\
                 &guidance_h_held_pos.y);		\
  }

#define PERIODIC_SEND_INS_Z(_trans, _dev) {				\
    DOWNLINK_SEND_INS_Z(_trans, _dev,					\
                &ins_baro_alt,				\
                &ins_ltp_pos.z,			\
                &ins_ltp_speed.z,			\
                &ins_ltp_accel.z);			\
  }

#define PERIODIC_SEND_INS(_trans, _dev) {			\
    DOWNLINK_SEND_INS(_trans, _dev,				\
                       &ins_ltp_pos.x,		\
                       &ins_ltp_pos.y,      \
                       &ins_ltp_pos.z,		\
                       &ins_ltp_speed.x,	\
                       &ins_ltp_speed.y,	\
                       &ins_ltp_speed.z,	\
                       &ins_ltp_accel.x,	\
                       &ins_ltp_accel.y,	\
                       &ins_ltp_accel.z);	\
  }

#define PERIODIC_SEND_INS_REF(_trans, _dev) {       \
    if (ins_ltp_initialised)                        \
      DOWNLINK_SEND_INS_REF(_trans, _dev,           \
                            &ins_ltp_def.ecef.x,    \
                            &ins_ltp_def.ecef.y,    \
                            &ins_ltp_def.ecef.z,    \
                            &ins_ltp_def.lla.lat,   \
                            &ins_ltp_def.lla.lon,   \
                            &ins_ltp_def.lla.alt,   \
                            &ins_ltp_def.hmsl,		\
                            &ins_qfe);				\
  }

#define PERIODIC_SEND_VERT_LOOP(_trans, _dev) {				\
    DOWNLINK_SEND_VERT_LOOP(_trans, _dev,				\
                  &guidance_v_z_sp,		\
                  &guidance_v_zd_sp,		\
                  &ins_ltp_pos.z,			\
                  &ins_ltp_speed.z,		\
                  &ins_ltp_accel.z,		\
                  &guidance_v_z_ref,		\
                  &guidance_v_zd_ref,		\
                  &guidance_v_zdd_ref,		\
                  &gv_adapt_X,			\
                  &gv_adapt_P,			\
                  &gv_adapt_Xmeas,			\
                  &guidance_v_z_sum_err,		\
                  &guidance_v_ff_cmd,		\
                  &guidance_v_fb_cmd,		\
                  &guidance_v_delta_t);		\
  }

#define PERIODIC_SEND_HOVER_LOOP(_trans, _dev) {				\
    DOWNLINK_SEND_HOVER_LOOP(_trans, _dev,				\
                   &guidance_h_pos_sp.x,		\
                   &guidance_h_pos_sp.y,		\
                   &ins_ltp_pos.x,			\
                   &ins_ltp_pos.y,			\
                   &ins_ltp_speed.x,		\
                   &ins_ltp_speed.y,		\
                   &ins_ltp_accel.x,		\
                   &ins_ltp_accel.y,		\
                   &guidance_h_pos_err.x,		\
                   &guidance_h_pos_err.y,		\
                   &guidance_h_speed_err.x,	\
                   &guidance_h_speed_err.y,	\
                   &guidance_h_pos_err_sum.x,	\
                   &guidance_h_pos_err_sum.y,	\
                   &guidance_h_nav_err.x,	\
                   &guidance_h_nav_err.y,	\
                   &guidance_h_command_earth.x,	\
                   &guidance_h_command_earth.y,	\
                   &guidance_h_command_body.phi,	\
                   &guidance_h_command_body.theta, \
                   &guidance_h_command_body.psi);	\
  }

#define PERIODIC_SEND_GUIDANCE_H_REF(_trans, _dev) { \
  DOWNLINK_SEND_GUIDANCE_H_REF_INT(_trans, _dev, \
      &guidance_h_pos_sp.x, \
      &guidance_h_pos_ref.x, \
      &guidance_h_speed_ref.x, \
      &guidance_h_accel_ref.x, \
      &guidance_h_pos_sp.y, \
      &guidance_h_pos_ref.y, \
      &guidance_h_speed_ref.y, \
      &guidance_h_accel_ref.y); \
}

#include "firmwares/rotorcraft/navigation.h"
#define PERIODIC_SEND_ROTORCRAFT_FP(_trans, _dev) {					\
    int32_t carrot_up = -guidance_v_z_sp;				\
    DOWNLINK_SEND_ROTORCRAFT_FP( _trans, _dev,					\
                &ins_enu_pos.x,			\
                &ins_enu_pos.y,			\
                &ins_enu_pos.z,			\
                &ins_enu_speed.x,			\
                &ins_enu_speed.y,			\
                &ins_enu_speed.z,			\
                &ahrs.ltp_to_body_euler.phi,		\
                &ahrs.ltp_to_body_euler.theta,		\
                &ahrs.ltp_to_body_euler.psi,		\
                &guidance_h_pos_sp.y,			\
                &guidance_h_pos_sp.x,			\
                &carrot_up,					\
                &guidance_h_command_body.psi,		\
                &stabilization_cmd[COMMAND_THRUST], \
          &autopilot_flight_time);	\
  }

#if USE_GPS
#define PERIODIC_SEND_GPS_INT(_trans, _dev) {				\
    DOWNLINK_SEND_GPS_INT( _trans, _dev,                   \
                           &gps.ecef_pos.x,         \
                           &gps.ecef_pos.y,         \
                           &gps.ecef_pos.z,         \
                           &gps.lla_pos.lat,        \
                           &gps.lla_pos.lon,        \
                           &gps.lla_pos.alt,        \
                           &gps.hmsl,               \
                           &gps.ecef_vel.x,         \
                           &gps.ecef_vel.y,         \
                           &gps.ecef_vel.z,         \
                           &gps.pacc,               \
                           &gps.sacc,               \
                           &gps.tow,                \
                           &gps.pdop,               \
                           &gps.num_sv,             \
                           &gps.fix);               \
    static uint8_t i;                               \
    static uint8_t last_cnos[GPS_NB_CHANNELS];      \
    if (i == gps.nb_channels) i = 0;                \
    if (i < gps.nb_channels && gps.svinfos[i].cno > 0 && gps.svinfos[i].cno != last_cnos[i]) { \
      DOWNLINK_SEND_SVINFO(DefaultChannel, DefaultDevice, &i, &gps.svinfos[i].svid, &gps.svinfos[i].flags, &gps.svinfos[i].qi, &gps.svinfos[i].cno, &gps.svinfos[i].elev, &gps.svinfos[i].azim); \
      last_cnos[i] = gps.svinfos[i].cno;                                \
    }                                                                   \
    i++;                                                                \
  }
#else
#define PERIODIC_SEND_GPS_INT(_trans, _dev) {}
#endif

#include "firmwares/rotorcraft/navigation.h"
#define PERIODIC_SEND_ROTORCRAFT_NAV_STATUS(_trans, _dev) {				\
    DOWNLINK_SEND_ROTORCRAFT_NAV_STATUS(_trans, _dev,                      \
                   &block_time,				\
                   &stage_time,				\
                   &nav_block,				\
                   &nav_stage,				\
                   &horizontal_mode);			\
    if (horizontal_mode == HORIZONTAL_MODE_ROUTE) {			\
      float sx = POS_FLOAT_OF_BFP(waypoints[nav_segment_start].x);	\
      float sy = POS_FLOAT_OF_BFP(waypoints[nav_segment_start].y);	\
      float ex = POS_FLOAT_OF_BFP(waypoints[nav_segment_end].x);	\
      float ey = POS_FLOAT_OF_BFP(waypoints[nav_segment_end].y);	\
      DOWNLINK_SEND_SEGMENT(_trans, _dev, &sx, &sy, &ex, &ey);			\
    }									\
    else if (horizontal_mode == HORIZONTAL_MODE_CIRCLE) {			\
      float cx = POS_FLOAT_OF_BFP(waypoints[nav_circle_centre].x);	\
      float cy = POS_FLOAT_OF_BFP(waypoints[nav_circle_centre].y);	\
      float r = POS_FLOAT_OF_BFP(nav_circle_radius); \
      DOWNLINK_SEND_CIRCLE(_trans, _dev, &cx, &cy, &r);			\
    }									\
  }

#define PERIODIC_SEND_WP_MOVED(_trans, _dev) {					\
    static uint8_t i;							\
    i++; if (i >= nb_waypoint) i = 0;					\
    DOWNLINK_SEND_WP_MOVED_ENU(_trans, _dev,					\
                   &i,					\
                   &(waypoints[i].x),			\
                   &(waypoints[i].y),			\
                   &(waypoints[i].z));			\
  }

#if USE_CAM
#define PERIODIC_SEND_BOOZ2_CAM(_trans, _dev) DOWNLINK_SEND_BOOZ2_CAM(_trans, _dev,&booz_cam_tilt,&booz_cam_pan);
#else
#define PERIODIC_SEND_BOOZ2_CAM(_trans, _dev) {}
#endif

#define PERIODIC_SEND_BOOZ2_TUNE_HOVER(_trans, _dev) {                     \
    DOWNLINK_SEND_BOOZ2_TUNE_HOVER(_trans, _dev,                       \
                   &radio_control.values[RADIO_ROLL],  \
                   &radio_control.values[RADIO_PITCH], \
                   &radio_control.values[RADIO_YAW],   \
                   &stabilization_cmd[COMMAND_ROLL],      \
                   &stabilization_cmd[COMMAND_PITCH],     \
                   &stabilization_cmd[COMMAND_YAW],       \
                   &stabilization_cmd[COMMAND_THRUST],    \
                   &ahrs.ltp_to_imu_euler.phi,         \
                   &ahrs.ltp_to_imu_euler.theta,           \
                   &ahrs.ltp_to_imu_euler.psi,         \
                   &ahrs.ltp_to_body_euler.phi,        \
                   &ahrs.ltp_to_body_euler.theta,          \
                   &ahrs.ltp_to_body_euler.psi         \
                   );                          \
  }

#define PERIODIC_SEND_I2C_ERRORS(_trans, _dev) {                       \
    DOWNLINK_SEND_I2C_ERRORS(_trans, _dev,                     \
                   &i2c_errc_ack_fail,  \
                   &i2c_errc_miss_start_stop,  \
                   &i2c_errc_arb_lost,  \
                   &i2c_errc_over_under,  \
                   &i2c_errc_pec_recep,  \
                   &i2c_errc_timeout_tlow,  \
                   &i2c_errc_smbus_alert  \
                   );                          \
  }

//TODO replace by BOOZ_EXTRA_ADC
#ifdef BOOZ2_SONAR
#define PERIODIC_SEND_BOOZ2_SONAR(_trans, _dev) DOWNLINK_SEND_BOOZ2_SONAR(_trans, _dev,&booz2_adc_1,&booz2_adc_2,&booz2_adc_3,&booz2_adc_4);
#else
#define PERIODIC_SEND_BOOZ2_SONAR(_trans, _dev) {}
#endif

#ifdef BOOZ2_TRACK_CAM
#include "cam_track.h"
#define PERIODIC_SEND_CAM_TRACK(_trans, _dev) DOWNLINK_SEND_BOOZ_SIM_SPEED_POS(_trans, _dev, \
    &target_accel_ned.x, \
    &target_accel_ned.y, \
    &target_accel_ned.z, \
    &target_speed_ned.x, \
    &target_speed_ned.y, \
    &target_speed_ned.z, \
    &target_pos_ned.x, \
    &target_pos_ned.y, \
    &target_pos_ned.z)
#else
#define PERIODIC_SEND_CAM_TRACK(_trans, _dev) {}
#endif

#include "generated/settings.h"
#define PERIODIC_SEND_DL_VALUE(_trans, _dev) PeriodicSendDlValue(_trans, _dev)

#ifdef USE_TOYTRONICS
#include "firmwares/rotorcraft/toytronics/toytronics_setpoint.h"
#include "firmwares/rotorcraft/actuators/actuators_pwm.h"
#define PERIODIC_SEND_TOYTRONICS_COMMANDS(_chan) {                      \
    int32_t lailevon = 1500 - actuators_pwm_values[SERVO_AILEVON_LEFT]; \
    int32_t railevon = actuators_pwm_values[SERVO_AILEVON_RIGHT] - 1500; \
    int32_t ailevon_roll  = (lailevon - railevon)/5;                    \
    int32_t ailevon_pitch = (lailevon + railevon)/5;                    \
    DOWNLINK_SEND_TOYTRONICS_COMMANDS(_chan,                            \
                                      &stabilization_cmd[COMMAND_ROLL], \
                                      &stabilization_cmd[COMMAND_PITCH], \
                                      &stabilization_cmd[COMMAND_YAW],  \
                                      &stabilization_cmd[COMMAND_THRUST], \
                                      &ailevon_roll,                    \
                                      &ailevon_pitch);                  \
  }
#define PERIODIC_SEND_TOYTRONICS_SETPOINT(_chan) {      \
    float  nq0, nq1, nq2, nq3;                          \
    float  bq0, bq1, bq2, bq3;                          \
    float  pysq0, pysq1, pysq2, pysq3;                  \
    float  pyeq0, pyeq1, pyeq2, pyeq3;                  \
    float  sp_heading, es_heading;                      \
    nq0 = setpoint.q_n2sp.q0;                           \
    nq1 = setpoint.q_n2sp.q1;                           \
    nq2 = setpoint.q_n2sp.q2;                           \
    nq3 = setpoint.q_n2sp.q3;                           \
    bq0 = setpoint.q_b2sp.q0;                           \
    bq1 = setpoint.q_b2sp.q1;                           \
    bq2 = setpoint.q_b2sp.q2;                           \
    bq3 = setpoint.q_b2sp.q3;                           \
    pysq0	= setpoint.q_pitch_yaw_setpoint.q0;     \
    pysq1	= setpoint.q_pitch_yaw_setpoint.q1;     \
    pysq2	= setpoint.q_pitch_yaw_setpoint.q2;     \
    pysq3	= setpoint.q_pitch_yaw_setpoint.q3;     \
    pysq0	= setpoint.q_pitch_yaw_estimated.q0;    \
    pysq1	= setpoint.q_pitch_yaw_estimated.q1;    \
    pysq2	= setpoint.q_pitch_yaw_estimated.q2;    \
    pysq3	= setpoint.q_pitch_yaw_estimated.q3;    \
    sp_heading = setpoint.setpoint_heading;             \
    es_heading = setpoint.estimated_heading;            \
    DOWNLINK_SEND_TOYTRONICS_SETPOINT(_chan,            \
                                      &nq0,             \
                                      &nq1,             \
                                      &nq2,             \
                                      &nq3,             \
                                      &bq0,             \
                                      &bq1,             \
                                      &bq2,             \
                                      &bq3,             \
                                      &pysq0,           \
                                      &pysq1,           \
                                      &pysq2,           \
                                      &pysq3,           \
                                      &pyeq0,           \
                                      &pyeq1,           \
                                      &pyeq2,           \
                                      &pyeq3,           \
                                      &sp_heading,      \
                                      &es_heading);     \
  }
#endif // USE_TOYTRONICS


#endif /* TELEMETRY_H */<|MERGE_RESOLUTION|>--- conflicted
+++ resolved
@@ -346,30 +346,7 @@
              &ahrs_impl.gyro_bias.r);			\
   }
 #else
-<<<<<<< HEAD
 #define PERIODIC_SEND_FILTER(_trans, _dev) {}
-=======
-#include "subsystems/ahrs/ahrs_int_cmpl.h"
-#define PERIODIC_SEND_FILTER(_chan) {					\
-    DOWNLINK_SEND_FILTER(_chan,						\
-			 &ahrs.ltp_to_imu_euler.phi,			\
-			 &ahrs.ltp_to_imu_euler.theta,			\
-			 &ahrs_impl.high_rez_quat.qi,			\
-			 &ahrs_impl.high_rez_quat.qx,			\
-			 &ahrs_impl.high_rez_quat.qy,			\
-			 &ahrs_impl.high_rez_quat.qz,			\
-			 &ahrs_impl.high_rez_bias.p,			\
-			 &ahrs_impl.high_rez_bias.q,			\
-			 &ahrs_impl.high_rez_bias.r,			\
-			 &ahrs_impl.rate_correction.p,			\
-			 &ahrs_impl.rate_correction.q,			\
-			 &ahrs_impl.rate_correction.r,			\
-			 &ahrs_impl.gyro_bias.p,			\
-			 &ahrs_impl.gyro_bias.q,			\
-			 &ahrs_impl.gyro_bias.r);			\
-  }
-//#define PERIODIC_SEND_FILTER(_chan) {}
->>>>>>> 4588646f
 #endif
 
 #if USE_AHRS_LKF
@@ -801,12 +778,12 @@
 #ifdef USE_TOYTRONICS
 #include "firmwares/rotorcraft/toytronics/toytronics_setpoint.h"
 #include "firmwares/rotorcraft/actuators/actuators_pwm.h"
-#define PERIODIC_SEND_TOYTRONICS_COMMANDS(_chan) {                      \
+#define PERIODIC_SEND_TOYTRONICS_COMMANDS(_trans, _chan) {                      \
     int32_t lailevon = 1500 - actuators_pwm_values[SERVO_AILEVON_LEFT]; \
     int32_t railevon = actuators_pwm_values[SERVO_AILEVON_RIGHT] - 1500; \
     int32_t ailevon_roll  = (lailevon - railevon)/5;                    \
     int32_t ailevon_pitch = (lailevon + railevon)/5;                    \
-    DOWNLINK_SEND_TOYTRONICS_COMMANDS(_chan,                            \
+    DOWNLINK_SEND_TOYTRONICS_COMMANDS(_trans, _chan,                            \
                                       &stabilization_cmd[COMMAND_ROLL], \
                                       &stabilization_cmd[COMMAND_PITCH], \
                                       &stabilization_cmd[COMMAND_YAW],  \
@@ -814,7 +791,7 @@
                                       &ailevon_roll,                    \
                                       &ailevon_pitch);                  \
   }
-#define PERIODIC_SEND_TOYTRONICS_SETPOINT(_chan) {      \
+#define PERIODIC_SEND_TOYTRONICS_SETPOINT(_trans, _chan) {      \
     float  nq0, nq1, nq2, nq3;                          \
     float  bq0, bq1, bq2, bq3;                          \
     float  pysq0, pysq1, pysq2, pysq3;                  \
@@ -838,7 +815,7 @@
     pysq3	= setpoint.q_pitch_yaw_estimated.q3;    \
     sp_heading = setpoint.setpoint_heading;             \
     es_heading = setpoint.estimated_heading;            \
-    DOWNLINK_SEND_TOYTRONICS_SETPOINT(_chan,            \
+    DOWNLINK_SEND_TOYTRONICS_SETPOINT(_trans, _chan,            \
                                       &nq0,             \
                                       &nq1,             \
                                       &nq2,             \
